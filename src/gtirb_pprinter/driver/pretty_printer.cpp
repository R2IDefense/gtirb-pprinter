--- conflicted
+++ resolved
@@ -248,33 +248,19 @@
           : gtirb_pprint::getDefaultSyntax(format, isa).value_or("");
   auto target = std::make_tuple(format, isa, syntax);
   if (gtirb_pprint::getRegisteredTargets().count(target) == 0) {
-<<<<<<< HEAD
     LOG_ERROR << "Unsupported combination: format \"" << format << "\" ISA \""
               << isa << "\" and syntax \"" << syntax << "\".\n";
-    std::string::size_type width = 0;
+    std::string::size_type width = std::strlen("syntax");
     for (const auto& [f, i, s] : gtirb_pprint::getRegisteredTargets())
       width = std::max({width, f.size(), i.size(), s.size()});
     width += 2; // add "gutter" between columns
     LOG_ERROR << "Available combinations:\n";
-    LOG_ERROR << "    " << std::setw(width) << "format" << std::setw(width)
-              << "ISA"
-              << "syntax\n";
+    LOG_ERROR << std::left << std::setw(width) << "format" << std::setw(width)
+              << "ISA" << std::setw(width) << "syntax"
+              << "\n";
     for (const auto& [f, i, s] : gtirb_pprint::getRegisteredTargets())
-      LOG_ERROR << "    " << std::setw(width) << f << std::setw(width) << i << s
-=======
-    LOG_ERROR << "Unsupported combination: format \"" << format
-              << "\" and syntax \"" << syntax << "\".\n";
-    std::string::size_type width = std::strlen("syntax");
-    for (const auto& [f, s] : gtirb_pprint::getRegisteredTargets())
-      width = std::max({width, f.size(), s.size()});
-    width += 2; // add "gutter" between columns
-    LOG_ERROR << "Available combinations:\n";
-    LOG_ERROR << std::left << std::setw(width) << "format" << std::setw(width)
-              << "syntax\n";
-    for (const auto& [f, s] : gtirb_pprint::getRegisteredTargets())
-      LOG_ERROR << std::left << std::setw(width) << f << std::setw(width) << s
->>>>>>> 5e38bf8d
-                << '\n';
+      LOG_ERROR << std::left << std::setw(width) << f << std::setw(width) << i
+                << std::setw(width) << s << '\n';
     return EXIT_FAILURE;
   }
   pp.setTarget(std::move(target));
