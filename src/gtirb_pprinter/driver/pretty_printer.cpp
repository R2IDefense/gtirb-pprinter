#include "Logger.h"
#include <boost/filesystem.hpp>
#include <boost/program_options.hpp>
#include <boost/uuid/uuid_io.hpp>
#include <fcntl.h>
#include <fstream>
#include <gtirb_layout/gtirb_layout.hpp>
#include <gtirb_pprinter/ElfBinaryPrinter.hpp>
#include <gtirb_pprinter/PeBinaryPrinter.hpp>
#include <gtirb_pprinter/PrettyPrinter.hpp>
#include <gtirb_pprinter/version.h>
#if defined(_MSC_VER)
#include <io.h>
#endif
#include <iomanip>
#include <iostream>
#if defined(__unix__)
#include <unistd.h>
#endif

namespace fs = boost::filesystem;
namespace po = boost::program_options;

static bool isStreamATerminal(FILE* stream) {
#if defined(_MSC_VER)
  return _isatty(_fileno(stream));
#else
  return isatty(fileno(stream));
#endif
}

static bool setStdStreamToBinary(FILE* stream) {
  // Check to see if we're running a tty vs a pipe. If a tty, then we
  // want to warn the user if we're going to open in binary mode.
  if (isStreamATerminal(stream))
    return false;

#if defined(_MSC_VER)
  _setmode(_fileno(stream), _O_BINARY);
#else
  if (stream == stdout) {
    stdout = freopen(NULL, "wb", stdout);
    assert(stdout && "Failed to reopen stdout");
  } else if (stream == stdin) {
    stdin = freopen(NULL, "rb", stdin);
    assert(stdin && "Failed to reopen stdin");
  } else {
    std::cerr << "Refusing to set non-stdout/stdin stream to binary mode\n";
  }
#endif
  return true;
}

static fs::path getAsmFileName(const fs::path& InitialPath, int Index) {
  if (Index == 0)
    return InitialPath;

  // Add the number to the end of the stem of the filename.
  std::string Filename = InitialPath.stem().generic_string();
  Filename.append(std::to_string(Index));
  Filename.append(InitialPath.extension().generic_string());
  fs::path FinalPath = InitialPath.parent_path();
  FinalPath /= Filename;
  return FinalPath;
}

int main(int argc, char** argv) {
  gtirb_layout::registerAuxDataTypes();
  gtirb_pprint::registerAuxDataTypes();
  gtirb_pprint::registerPrettyPrinters();

  po::options_description desc("Allowed options");
  desc.add_options()("help,h", "Produce help message.");
  desc.add_options()("version", "Print version info and exit.");
  desc.add_options()("ir,i", po::value<std::string>(), "GTIRB file to print.");
  desc.add_options()(
      "asm,a", po::value<std::string>(),
      "The name of the assembly output file. If none is given, gtirb-pprinter "
      "prints to the standard output. If the IR has more "
      "than one module, files of the form FILE, FILE_2 ... "
      "FILE_n with the content of each of the modules");
  desc.add_options()("binary,b", po::value<std::string>(),
                     "The name of the binary output file.");
  desc.add_options()("compiler-args,c",
                     po::value<std::vector<std::string>>()->multitoken(),
                     "Additional arguments to pass to the compiler. Only used "
                     "for binary printing.");
  desc.add_options()("library-paths,L",
                     po::value<std::vector<std::string>>()->multitoken(),
                     "Library paths to be passed to the linker. Only used "
                     "for binary printing.");
  desc.add_options()("module,m", po::value<int>()->default_value(0),
                     "The index of the module to be printed if printing to the "
                     "standard output.");
  desc.add_options()("format,f", po::value<std::string>(),
                     "The format of the target binary object.");
  desc.add_options()("isa,i", po::value<std::string>(),
                     "The ISA of the target binary object.");
  desc.add_options()("syntax,s", po::value<std::string>(),
                     "The syntax of the assembly file to generate.");
  desc.add_options()("layout,l", "Layout code and data in memory to "
                                 "avoid overlap");
  desc.add_options()("debug,d", "Turn on debugging (will break assembly)");

  desc.add_options()("keep-function",
                     po::value<std::vector<std::string>>()->multitoken(),
                     "Print the given function even if they are skipped"
                     " by default (e.g. _start).");
  desc.add_options()("skip-function",
                     po::value<std::vector<std::string>>()->multitoken(),
                     "Do not print the given function.");
  desc.add_options()("keep-all-functions",
                     "Do not use the default list of functions to skip.");

  desc.add_options()("keep-symbol",
                     po::value<std::vector<std::string>>()->multitoken(),
                     "Print the given symbol even if they are skipped"
                     " by default (e.g. __TMC_END__).");
  desc.add_options()("skip-symbol",
                     po::value<std::vector<std::string>>()->multitoken(),
                     "Do not print the given symbol.");
  desc.add_options()("keep-all-symbols",
                     "Do not use the default list of symbols to skip.");

  desc.add_options()("keep-section",
                     po::value<std::vector<std::string>>()->multitoken(),
                     "Print the given section even if they are skipped by "
                     "default (e.g. .text).");
  desc.add_options()("skip-section",
                     po::value<std::vector<std::string>>()->multitoken(),
                     "Do not print the given section.");
  desc.add_options()("keep-all-sections",
                     "Do not use the default list of sections to skip.");

  desc.add_options()(
      "keep-array-section", po::value<std::vector<std::string>>()->multitoken(),
      "Print the given array section even if they are skipped by "
      "default (e.g. .fini_array).");
  desc.add_options()("skip-array-section",
                     po::value<std::vector<std::string>>()->multitoken(),
                     "Do not print the contents of the given array section.");
  desc.add_options()("keep-all-array-sections",
                     "Do not use the default list of array sections to skip.");

  desc.add_options()("keep-all,k", "Combination of --keep-all-functions, "
                                   "--keep-all-symbols, --keep-all-sections, "
                                   "and --keep-all-array-sections.");

  po::positional_options_description pd;
  pd.add("ir", -1);
  po::variables_map vm;
  try {
    po::store(
        po::command_line_parser(argc, argv).options(desc).positional(pd).run(),
        vm);
    if (vm.count("help") != 0) {
      std::cout << desc << "\n";
      return 1;
    }
    if (vm.count("version") != 0) {
      std::cout << GTIRB_PPRINTER_VERSION_STRING << " ("
                << GTIRB_PPRINTER_BUILD_REVISION << " "
                << GTIRB_PPRINTER_BUILD_DATE << ")\n";
      return 0;
    }
  } catch (std::exception& e) {
    std::cerr << "ERROR: " << e.what() << "\nTry '" << argv[0]
              << " --help' for more information.\n";
    return 1;
  }
  po::notify(vm);

  class ContextForgetter {
    gtirb::Context ctx;

  public:
    ~ContextForgetter() { ctx.ForgetAllocations(); }
    operator gtirb::Context&() { return ctx; }
    operator const gtirb::Context&() const { return ctx; }
  };

  ContextForgetter ctx;
  gtirb::IR* ir = nullptr;

  if (vm.count("ir") != 0) {
    fs::path irPath = vm["ir"].as<std::string>();
    LOG_INFO << std::setw(24) << std::left << "Reading GTIRB file: " << irPath
             << std::endl;
    std::ifstream in(irPath.string(), std::ios::in | std::ios::binary);
    if (in) {
      if (gtirb::ErrorOr<gtirb::IR*> iOrE = gtirb::IR::load(ctx, in))
        ir = *iOrE;
    } else {
      LOG_ERROR << "GTIRB file could not be opened: \"" << irPath << "\".\n";
      return EXIT_FAILURE;
    }
  } else {
    if (!setStdStreamToBinary(stdin)) {
      std::cout << desc << "\n";
      return EXIT_FAILURE;
    }
    if (gtirb::ErrorOr<gtirb::IR*> iOrE = gtirb::IR::load(ctx, std::cin)) {
      ir = *iOrE;
    }
  }
  if (!ir) {
    LOG_ERROR << "Failed to load the GTIRB data from the file.\n";
    return EXIT_FAILURE;
  }
  if (ir->modules().empty()) {
    LOG_ERROR << "GTIRB file contains no modules.\n";
    return EXIT_FAILURE;
  }

  // Layout IR in memory without overlap.
  if (vm.count("layout") || gtirb_layout::layoutRequired(*ir)) {
    for (auto& M : ir->modules()) {
      LOG_INFO << "Applying new layout to module " << M.getUUID() << "..."
               << std::endl;
      gtirb_layout::layoutModule(ctx, M);
    }
  } else {
    for (auto& M : ir->modules()) {
      if (std::any_of(M.symbols_begin(), M.symbols_end(),
                      [](const gtirb::Symbol& Sym) {
                        return !Sym.hasReferent() && Sym.getAddress();
                      })) {
        LOG_INFO << "Module " << M.getUUID()
                 << " has integral symbols; attempting to assign referents..."
                 << std::endl;
        gtirb_layout::fixIntegralSymbols(ctx, M);
      }
    }
  }

  // Perform the Pretty Printing step.
  gtirb_pprint::PrettyPrinter pp;
  pp.setDebug(vm.count("debug"));
  const std::string& format =
      vm.count("format")
          ? vm["format"].as<std::string>()
          : gtirb_pprint::getModuleFileFormat(*ir->modules().begin());
  const std::string& isa =
      vm.count("isa") ? vm["isa"].as<std::string>()
                      : gtirb_pprint::getModuleISA(*ir->modules().begin());
  const std::string& syntax =
      vm.count("syntax")
          ? vm["syntax"].as<std::string>()
          : gtirb_pprint::getDefaultSyntax(format, isa).value_or("");
  auto target = std::make_tuple(format, isa, syntax);
  if (gtirb_pprint::getRegisteredTargets().count(target) == 0) {
<<<<<<< HEAD
    LOG_ERROR << "Unsupported combination: format \"" << format << "\", ISA \""
              << isa << "\", and syntax \"" << syntax << "\".\n";
=======
    LOG_ERROR << "Unsupported combination: format \"" << format << "\" ISA \""
              << isa << "\" and syntax \"" << syntax << "\".\n";
>>>>>>> 9c87368a
    std::string::size_type width = std::strlen("syntax");
    for (const auto& [f, i, s] : gtirb_pprint::getRegisteredTargets())
      width = std::max({width, f.size(), i.size(), s.size()});
    width += 2; // add "gutter" between columns
    LOG_ERROR << "Available combinations:\n";
    LOG_ERROR << std::left << std::setw(width) << "format" << std::setw(width)
<<<<<<< HEAD
              << "ISA" << std::setw(width) << "syntax\n";
=======
              << "ISA" << std::setw(width) << "syntax"
              << "\n";
>>>>>>> 9c87368a
    for (const auto& [f, i, s] : gtirb_pprint::getRegisteredTargets())
      LOG_ERROR << std::left << std::setw(width) << f << std::setw(width) << i
                << std::setw(width) << s << '\n';
    return EXIT_FAILURE;
  }
  pp.setTarget(std::move(target));

  if (vm.count("keep-all") != 0) {
    pp.functionPolicy().useDefaults(false);
    pp.symbolPolicy().useDefaults(false);
    pp.sectionPolicy().useDefaults(false);
    pp.arraySectionPolicy().useDefaults(false);
  }

  if (vm.count("keep-all-functions") != 0) {
    pp.functionPolicy().useDefaults(false);
  }
  if (vm.count("keep-function") != 0) {
    for (const auto& S : vm["keep-function"].as<std::vector<std::string>>()) {
      pp.functionPolicy().keep(S);
    }
  }
  if (vm.count("skip-function") != 0) {
    for (const auto& S : vm["skip-function"].as<std::vector<std::string>>()) {
      pp.functionPolicy().skip(S);
    }
  }

  if (vm.count("keep-all-symbols") != 0) {
    pp.symbolPolicy().useDefaults(false);
  }
  if (vm.count("keep-symbol") != 0) {
    for (const auto& S : vm["keep-symbol"].as<std::vector<std::string>>()) {
      pp.symbolPolicy().keep(S);
    }
  }
  if (vm.count("skip-symbol") != 0) {
    for (const auto& S : vm["skip-symbol"].as<std::vector<std::string>>()) {
      pp.symbolPolicy().skip(S);
    }
  }

  if (vm.count("keep-all-sections") != 0) {
    pp.sectionPolicy().useDefaults(false);
  }
  if (vm.count("keep-section") != 0) {
    for (const auto& S : vm["keep-section"].as<std::vector<std::string>>()) {
      pp.sectionPolicy().keep(S);
    }
  }
  if (vm.count("skip-section") != 0) {
    for (const auto& S : vm["skip-section"].as<std::vector<std::string>>()) {
      pp.sectionPolicy().skip(S);
    }
  }

  if (vm.count("keep-all-array-sections") != 0) {
    pp.sectionPolicy().useDefaults(false);
  }
  if (vm.count("keep-array-section") != 0) {
    for (const auto& S :
         vm["keep-array-section"].as<std::vector<std::string>>()) {
      pp.arraySectionPolicy().keep(S);
    }
  }
  if (vm.count("skip-array-section") != 0) {
    for (const auto& S :
         vm["skip-array-section"].as<std::vector<std::string>>()) {
      pp.arraySectionPolicy().skip(S);
    }
  }

  // Write ASM to a file.
  if (vm.count("asm") != 0) {
    const auto asmPath = fs::path(vm["asm"].as<std::string>());
    if (!asmPath.has_filename()) {
      LOG_ERROR << "The given path \"" << asmPath << "\" has no filename.\n";
      return EXIT_FAILURE;
    }
    int i = 0;
    for (gtirb::Module& m : ir->modules()) {
      fs::path name = getAsmFileName(asmPath, i);
      std::ofstream ofs(name.generic_string());
      if (ofs) {
        pp.print(ofs, ctx, m);
        LOG_INFO << "Module " << i << "'s assembly written to: " << name
                 << "\n";
      } else {
        LOG_ERROR << "Could not output assembly output file: \"" << asmPath
                  << "\".\n";
      }
      ++i;
    }
  }
  // Link directly to a binary.
  if (vm.count("binary") != 0) {
    const auto binaryPath = fs::path(vm["binary"].as<std::string>());
    std::vector<std::string> extraCompilerArgs;
    if (vm.count("compiler-args") != 0)
      extraCompilerArgs = vm["compiler-args"].as<std::vector<std::string>>();
    std::vector<std::string> libraryPaths;
    if (vm.count("library-paths") != 0)
      libraryPaths = vm["library-paths"].as<std::vector<std::string>>();

    std::unique_ptr<gtirb_bprint::BinaryPrinter> binaryPrinter;
    if (format == "elf")
      binaryPrinter = std::make_unique<gtirb_bprint::ElfBinaryPrinter>(true);
<<<<<<< HEAD
    else if (format == "pe")
      binaryPrinter = std::make_unique<gtirb_bprint::PeBinaryPrinter>();
=======
>>>>>>> 9c87368a
    else {
      LOG_ERROR << "'" << format
                << "' is an unsupported binary printing format.\n";
      return EXIT_FAILURE;
    }
    if (binaryPrinter->link(binaryPath.string(), extraCompilerArgs,
                            libraryPaths, pp, ctx, *ir)) {
      return EXIT_FAILURE;
    }
  }
  // Write ASM to the standard output if no other action was taken.
  if ((vm.count("asm") == 0) && (vm.count("binary") == 0)) {
    gtirb::Module* module = nullptr;
    int i = 0;
    for (gtirb::Module& m : ir->modules()) {
      if (i == vm["module"].as<int>()) {
        module = &m;
        break;
      }
      ++i;
    }
    if (!module) {
      LOG_ERROR << "The IR has " << i << " modules, module with index "
                << vm["module"].as<int>() << " cannot be printed.\n";
      return EXIT_FAILURE;
    }
    pp.print(std::cout, ctx, *module);
  }

  return EXIT_SUCCESS;
}<|MERGE_RESOLUTION|>--- conflicted
+++ resolved
@@ -249,25 +249,16 @@
           : gtirb_pprint::getDefaultSyntax(format, isa).value_or("");
   auto target = std::make_tuple(format, isa, syntax);
   if (gtirb_pprint::getRegisteredTargets().count(target) == 0) {
-<<<<<<< HEAD
-    LOG_ERROR << "Unsupported combination: format \"" << format << "\", ISA \""
-              << isa << "\", and syntax \"" << syntax << "\".\n";
-=======
     LOG_ERROR << "Unsupported combination: format \"" << format << "\" ISA \""
               << isa << "\" and syntax \"" << syntax << "\".\n";
->>>>>>> 9c87368a
     std::string::size_type width = std::strlen("syntax");
     for (const auto& [f, i, s] : gtirb_pprint::getRegisteredTargets())
       width = std::max({width, f.size(), i.size(), s.size()});
     width += 2; // add "gutter" between columns
     LOG_ERROR << "Available combinations:\n";
     LOG_ERROR << std::left << std::setw(width) << "format" << std::setw(width)
-<<<<<<< HEAD
-              << "ISA" << std::setw(width) << "syntax\n";
-=======
               << "ISA" << std::setw(width) << "syntax"
               << "\n";
->>>>>>> 9c87368a
     for (const auto& [f, i, s] : gtirb_pprint::getRegisteredTargets())
       LOG_ERROR << std::left << std::setw(width) << f << std::setw(width) << i
                 << std::setw(width) << s << '\n';
@@ -375,11 +366,8 @@
     std::unique_ptr<gtirb_bprint::BinaryPrinter> binaryPrinter;
     if (format == "elf")
       binaryPrinter = std::make_unique<gtirb_bprint::ElfBinaryPrinter>(true);
-<<<<<<< HEAD
     else if (format == "pe")
       binaryPrinter = std::make_unique<gtirb_bprint::PeBinaryPrinter>();
-=======
->>>>>>> 9c87368a
     else {
       LOG_ERROR << "'" << format
                 << "' is an unsupported binary printing format.\n";
