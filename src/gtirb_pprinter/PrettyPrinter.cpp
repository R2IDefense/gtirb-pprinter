//===- PrettyPrinter.cpp ----------------------------------------*- C++ -*-===//
//
//  Copyright (C) 2018 GrammaTech, Inc.
//
//  This code is licensed under the MIT license. See the LICENSE file in the
//  project root for license terms.
//
//  This project is sponsored by the Office of Naval Research, One Liberty
//  Center, 875 N. Randolph Street, Arlington, VA 22203 under contract #
//  N68335-17-C-0700.  The content of the information does not necessarily
//  reflect the position or policy of the Government and no official
//  endorsement should be inferred.
//
//===----------------------------------------------------------------------===//
#include "PrettyPrinter.hpp"

#include "AuxDataSchema.hpp"
#include "string_utils.hpp"
#include <boost/algorithm/string/replace.hpp>
#include <boost/lexical_cast.hpp>
#include <boost/range/algorithm/find_if.hpp>
#include <capstone/capstone.h>
#include <fstream>
#include <gtirb/gtirb.hpp>
#include <iomanip>
#include <iostream>
#include <utility>
#include <variant>

template <class T> T* nodeFromUUID(gtirb::Context& C, gtirb::UUID id) {
  return dyn_cast_or_null<T>(gtirb::Node::getByUUID(C, id));
}

static std::map<std::tuple<std::string, std::string>,
                std::shared_ptr<::gtirb_pprint::PrettyPrinterFactory>>&
getFactories() {
  static std::map<std::tuple<std::string, std::string>,
                  std::shared_ptr<::gtirb_pprint::PrettyPrinterFactory>>
      factories;
  return factories;
}

static std::map<std::string, std::string>& getSyntaxes() {
  static std::map<std::string, std::string> defaults;
  return defaults;
}

namespace gtirb_pprint {

bool registerPrinter(std::initializer_list<std::string> formats,
                     std::initializer_list<std::string> syntaxes,
                     std::shared_ptr<PrettyPrinterFactory> f, bool isDefault) {
  assert(formats.size() > 0 && "No formats to register!");
  assert(syntaxes.size() > 0 && "No syntaxes to register!");
  for (const std::string& format : formats) {
    for (const std::string& syntax : syntaxes) {
      getFactories()[std::make_tuple(format, syntax)] = std::move(f);
      if (isDefault)
        setDefaultSyntax(format, syntax);
    }
  }
  return true;
}

std::set<std::tuple<std::string, std::string>> getRegisteredTargets() {
  std::set<std::tuple<std::string, std::string>> targets;
  for (const auto& entry : getFactories())
    targets.insert(entry.first);
  return targets;
}

std::string getModuleFileFormat(const gtirb::Module& module) {
  switch ((int)module.getFileFormat()) {
  case (int)gtirb::FileFormat::Undefined:
    return "undefined";
  case (int)gtirb::FileFormat::COFF:
    return "coff";
  case (int)gtirb::FileFormat::ELF:
    return "elf";
  case (int)gtirb::FileFormat::PE:
    return "pe";
  case (int)gtirb::FileFormat::IdaProDb32:
  case (int)gtirb::FileFormat::IdaProDb64:
    return "idb";
  case (int)gtirb::FileFormat::XCOFF:
    return "xcoff";
  case (int)gtirb::FileFormat::MACHO:
    return "macho";
  case (int)gtirb::FileFormat::RAW:
    return "raw";
  }
  return "undefined";
}

void setDefaultSyntax(const std::string& format, const std::string& syntax) {
  getSyntaxes()[format] = syntax;
}

std::optional<std::string> getDefaultSyntax(const std::string& format) {
  std::map<std::string, std::string> defaults = getSyntaxes();
  auto it = defaults.find(format);
  return it != defaults.end() ? std::make_optional(it->second) : std::nullopt;
}

void PrettyPrinter::setTarget(
    const std::tuple<std::string, std::string>& target) {
  assert(getFactories().find(target) != getFactories().end());
  const auto& [format, syntax] = target;
  m_format = format;
  m_syntax = syntax;
}

void PrettyPrinter::setFormat(const std::string& format) {
  const std::string& syntax = getDefaultSyntax(format).value_or("");
  setTarget(std::make_tuple(format, syntax));
}

void PrettyPrinter::setDebug(bool do_debug) {
  m_debug = do_debug ? DebugMessages : NoDebug;
}

bool PrettyPrinter::getDebug() const { return m_debug == DebugMessages; }

std::error_condition PrettyPrinter::print(std::ostream& stream,
                                          gtirb::Context& context,
                                          gtirb::Module& module) const {
  // Find pretty printer factory.
  auto target = std::make_tuple(m_format, m_syntax);
  if (m_format.empty()) {
    const std::string& format = gtirb_pprint::getModuleFileFormat(module);
    const std::string& syntax = getDefaultSyntax(format).value_or("");
    target = std::make_tuple(format, syntax);
  }
  const std::shared_ptr<PrettyPrinterFactory> factory =
      getFactories().at(target);

  // Configure printing policy.
  PrintingPolicy policy(factory->defaultPrintingPolicy());
  policy.debug = m_debug;
  FunctionPolicy.apply(policy.skipFunctions);
  SymbolPolicy.apply(policy.skipSymbols);
  SectionPolicy.apply(policy.skipSections);
  ArraySectionPolicy.apply(policy.arraySections);

  // Create the pretty printer and print the IR.
  factory->create(context, module, policy)->print(stream);

  return std::error_condition{};
}

PrettyPrinterBase::PrettyPrinterBase(gtirb::Context& context_,
                                     gtirb::Module& module_,
                                     const Syntax& syntax_,
                                     const PrintingPolicy& policy_,
                                     cs_arch arch,
                                     cs_mode mode)
    : syntax(syntax_), policy(policy_),
      debug(policy.debug == DebugMessages ? true : false), context(context_),
      module(module_), functionEntry(), functionLastBlock() {
  // Set up Capstone.
  [[maybe_unused]] cs_err err =
      cs_open(arch, mode, &this->csHandle);
  assert(err == CS_ERR_OK && "Capstone failure");

  // Set up cache for fast lookup of functions by address.
  if (const auto* functionEntries =
          module.getAuxData<gtirb::schema::FunctionEntries>()) {
    for (auto const& function : *functionEntries) {
      for (auto& entryBlockUUID : function.second) {
        const auto* block =
            nodeFromUUID<gtirb::CodeBlock>(context, entryBlockUUID);
        assert(block && "UUID references non-existent block.");
        if (block)
          functionEntry.insert(*block->getAddress());
      }
    }
  }

  if (const auto* functionBlocks =
          module.getAuxData<gtirb::schema::FunctionBlocks>()) {
    for (auto const& function : *functionBlocks) {
      assert(function.second.size() > 0);
      gtirb::Addr lastAddr{0};
      for (auto& blockUUID : function.second) {
        const auto* block = nodeFromUUID<gtirb::CodeBlock>(context, blockUUID);
        assert(block && "UUID references non-existent block.");
        if (block && block->getAddress() > lastAddr)
          lastAddr = *block->getAddress();
      }
      functionLastBlock.insert(lastAddr);
    }
  }
}

PrettyPrinterBase::~PrettyPrinterBase() { cs_close(&this->csHandle); }

const gtirb::SymAddrConst* PrettyPrinterBase::getSymbolicImmediate(
    const gtirb::SymbolicExpression* symex) {
  if (symex) {
    const auto* s = std::get_if<gtirb::SymAddrConst>(symex);
    assert(s != nullptr && "symbolic operands must be 'address[+offset]'");
    return s;
  }
  return nullptr;
}

std::ostream& PrettyPrinterBase::print(std::ostream& os) {
  printHeader(os);

  // print every section
  for (const auto& section : module.sections()) {
    printSection(os, section);
  }

  // print integral symbols
  for (const auto& sym : module.symbols()) {
    if (auto addr = sym.getAddress();
        addr && !sym.hasReferent() && !shouldSkip(sym)) {
      os << syntax.comment() << " WARNING: integral symbol " << sym.getName()
         << " may not have been correctly relocated\n";
      printIntegralSymbol(os, sym);
    }
  }

  // print footer
  printFooter(os);
  return os;
}

void PrettyPrinterBase::printOverlapWarning(std::ostream& os,
                                            const gtirb::Addr addr) {
  std::cerr << "WARNING: found overlapping element at address " << std::hex
            << static_cast<uint64_t>(addr) << std::endl
            << "The --layout option to gtirb-pprinter can fix "
               "overlapping elements."
            << std::endl;
  std::ios_base::fmtflags flags = os.flags();
  os << syntax.comment() << " WARNING: found overlapping blocks at address "
     << std::hex << static_cast<uint64_t>(addr) << '\n';
  os.flags(flags);
}

void PrettyPrinterBase::printBlockContents(std::ostream& os,
                                           const gtirb::CodeBlock& x,
                                           uint64_t offset) {
  if (offset > x.getSize()) {
    return;
  }

  gtirb::Addr addr = *x.getAddress();
  printFunctionHeader(os, addr);
  os << '\n';

  cs_insn* insn;
  cs_option(this->csHandle, CS_OPT_DETAIL, CS_OPT_ON);

  size_t count = cs_disasm(this->csHandle, x.rawBytes<uint8_t>() + offset,
                           x.getSize() - offset,
                           static_cast<uint64_t>(addr) + offset, 0, &insn);

  // Exception-safe cleanup of instructions
  std::unique_ptr<cs_insn, std::function<void(cs_insn*)>> freeInsn(
          insn, [count](cs_insn* i) { cs_free(i, count); });

  gtirb::Offset blockOffset(x.getUUID(), offset);
  for (size_t i = 0; i < count; i++) {
<<<<<<< HEAD
    fixupInstruction(insn[i]);
    printInstruction(os, x, insn[i], blockOffset);
    blockOffset.Displacement += insn[i].size;
=======
      fixupInstruction(insn[i]);
      printInstruction(os, insn[i], offset);
      offset.Displacement += insn[i].size;
      os << '\n';
>>>>>>> 864640a6
  }
  // print any CFI directives located at the end of the block
  // e.g. '.cfi_endproc' is usually attached to the end of the block
  printCFIDirectives(os, blockOffset);
  printFunctionFooter(os, addr);
}

void PrettyPrinterBase::printSectionHeader(std::ostream& os,
                                           const gtirb::Section& section) {
  std::string sectionName = section.getName();
  os << '\n';
  printBar(os);
  if (sectionName == syntax.textSection()) {
    os << syntax.text() << '\n';
  } else if (sectionName == syntax.dataSection()) {
    os << syntax.data() << '\n';
  } else if (sectionName == syntax.bssSection()) {
    os << syntax.bss() << '\n';
  } else {
    printSectionHeaderDirective(os, section);
    printSectionProperties(os, section);
    os << std::endl;
  }
  if (policy.arraySections.count(sectionName)) {
    // os << syntax.align() << " 8\n";
  }
  else
    printAlignment(os, *section.getAddress());
  printBar(os);
  os << '\n';
}

void PrettyPrinterBase::printSectionFooter(std::ostream& os,
                                           const gtirb::Section& section) {
  printBar(os);
  printSectionFooterDirective(os, section);
  printBar(os);
}

void PrettyPrinterBase::printBar(std::ostream& os, bool heavy) {
  if (heavy) {
    os << syntax.comment() << "===================================\n";
  } else {
    os << syntax.comment() << "-----------------------------------\n";
  }
}

void PrettyPrinterBase::printSymbolReference(std::ostream& os,
                                             const gtirb::Symbol* symbol,
                                             bool inData) const {
  if (!symbol)
    return;

  std::optional<std::string> forwardedName =
      getForwardedSymbolName(symbol, inData);
  if (forwardedName) {
    os << forwardedName.value();
    return;
  }
  if (shouldSkip(*symbol)) {
    os << static_cast<uint64_t>(*symbol->getAddress());
    return;
  }
  os << getSymbolName(*symbol);
}

void PrettyPrinterBase::printSymbolDefinition(std::ostream& os,
                                              const gtirb::Symbol& symbol) {
  os << getSymbolName(symbol) << ":\n";
}

void PrettyPrinterBase::fixupInstruction(cs_insn& inst) {
  cs_x86& detail = inst.detail->x86;

  // Operands are implicit for various MOVS* instructions. But there is also
  // an SSE2 instruction named MOVSD which has explicit operands.
  if ((inst.id == X86_INS_MOVSB || inst.id == X86_INS_MOVSW ||
       inst.id == X86_INS_MOVSD || inst.id == X86_INS_MOVSQ) &&
      inst.detail->groups[0] != X86_GRP_SSE2) {
    detail.op_count = 0;
  }

  // Register operands are implicit for STOS* instructions.
  if (inst.id == X86_INS_STOSB || inst.id == X86_INS_STOSW ||
      inst.id == X86_INS_STOSD || inst.id == X86_INS_STOSQ) {
    detail.op_count = 1;
  }

  // IMUL: third operand is a signed number, but it is decoded as unsigned.
  if (inst.id == X86_INS_IMUL && detail.op_count == 3) {
    cs_x86_op& op = detail.operands[2];
    op.imm = static_cast<int32_t>(op.imm);
  }

  // GCC assembler does not like endbr64 instructions
  if (inst.id == X86_INS_ENDBR64) {
    inst.id = X86_INS_NOP;
  }

  // The first operand of fxch  st(0) is implicit
  if (inst.id == X86_INS_FXCH && detail.op_count == 2) {
    detail.operands[0] = detail.operands[1];
    detail.op_count = 1;
  }

  // Comisd loads 64 bits from memory not 128
  if (inst.id == X86_INS_COMISD || inst.id == X86_INS_VCOMISD) {
    if (detail.op_count == 2 && detail.operands[1].type == X86_OP_MEM &&
        detail.operands[1].size == 16) {
      detail.operands[1].size = 8;
    }
  }

  // Comiss loads 32 bits from memory not 64
  if (inst.id == X86_INS_COMISS || inst.id == X86_INS_VCOMISS) {
    if (detail.op_count == 2 && detail.operands[1].type == X86_OP_MEM &&
        detail.operands[1].size == 8) {
      detail.operands[1].size = 4;
    }
  }

  // FXSAVE operands should not have a size annotation
  if (inst.id == X86_INS_FXSAVE && detail.op_count == 1) {
    detail.operands[0].size = 0;
  }

  // RDRAND should be printed with no suffix:
  // https://github.com/aquynh/capstone/issues/1603
  if (inst.id == X86_INS_RDRAND) {
    strcpy(inst.mnemonic, "rdrand");
  }

  // PUNPCKL* memory operands are 32 bits
  if (inst.id == X86_INS_PUNPCKLWD || inst.id == X86_INS_PUNPCKLBW ||
      inst.id == X86_INS_PUNPCKLDQ) {
    if (detail.op_count == 2 && detail.operands[1].type == X86_OP_MEM &&
        detail.operands[1].size == 8) {
      detail.operands[1].size = 4;
    }
  }
}

void PrettyPrinterBase::printInstruction(std::ostream& os,
                                         const gtirb::CodeBlock& block,
                                         const cs_insn& inst,
                                         const gtirb::Offset& offset) {

  gtirb::Addr ea(inst.address);
  printComments(os, offset, inst.size);
  printCFIDirectives(os, offset);
  printEA(os, ea);

  ////////////////////////////////////////////////////////////////////
  // special cases

  if (inst.id == X86_INS_NOP || inst.id == ARM64_INS_NOP) {
    os << "  " << syntax.nop();
    for (uint64_t i = 1; i < inst.size; ++i) {
      ea += 1;
      os << '\n';
      printEA(os, ea);
      os << "  " << syntax.nop();
    }
    os << '\n';
    return;
  }

  // end special cases
  ////////////////////////////////////////////////////////////////////

  std::string opcode = ascii_str_tolower(inst.mnemonic);
  os << "  " << opcode << ' ';
  printOperandList(os, block, inst);
  os << '\n';
}

void PrettyPrinterBase::printEA(std::ostream& os, gtirb::Addr ea) {
  os << syntax.tab();
  if (this->debug) {
    os << std::hex << static_cast<uint64_t>(ea) << ": " << std::dec;
  }
}

void PrettyPrinterBase::printOperandList(std::ostream& os,
                                         const gtirb::CodeBlock& block,
                                         const cs_insn& inst) {
  cs_x86& detail = inst.detail->x86;
  uint8_t opCount = detail.op_count;

  for (int i = 0; i < opCount; i++) {
    if (i != 0) {
      os << ',';
    }
    printOperand(os, block, inst, i);
  }
}

void PrettyPrinterBase::printOperand(std::ostream& os,
                                     const gtirb::CodeBlock& block,
                                     const cs_insn& inst, uint64_t index) {
  gtirb::Addr ea(inst.address);
  const cs_x86_op& op = inst.detail->x86.operands[index];

  const gtirb::SymbolicExpression* symbolic = nullptr;
  uint8_t immOffset = inst.detail->x86.encoding.imm_offset;
  uint8_t dispOffset = inst.detail->x86.encoding.disp_offset;

  switch (op.type) {
  case X86_OP_REG:
    printOpRegdirect(os, inst, op.reg);
    return;
  case X86_OP_IMM:
    symbolic = block.getByteInterval()->getSymbolicExpression(
        ea + immOffset - *block.getByteInterval()->getAddress());
    printOpImmediate(os, symbolic, inst, index);
    return;
  case X86_OP_MEM:
    if (dispOffset > 0) {
      symbolic = block.getByteInterval()->getSymbolicExpression(
          ea + dispOffset - *block.getByteInterval()->getAddress());
    }
    printOpIndirect(os, symbolic, inst, index);
    return;
  case X86_OP_INVALID:
    std::cerr << "invalid operand\n";
    exit(1);
  }
}

template <typename BlockType>
void PrettyPrinterBase::printBlockImpl(std::ostream& os, BlockType& block) {
  if (shouldSkip(block)) {
    return;
  }

  // Print symbols associated with block.
  gtirb::Addr addr = *block.getAddress();
  uint64_t offset;

  if (addr < programCounter) {
    // If the program counter is beyond the address already, then overlap is
    // occuring, so we need to print a symbol definition after the fact (rather
    // than place a label in the middle).

    offset = programCounter - addr;
    printOverlapWarning(os, addr);
    for (const auto& sym : module.findSymbols(block)) {
      if (!sym.getAtEnd() && !shouldSkip(sym)) {
        printSymbolDefinitionRelativeToPC(os, sym, programCounter);
      }
    }
  } else {
    // Normal symbol; print labels before block.

    offset = 0;
    for (const auto& sym : module.findSymbols(block)) {
      if (!sym.getAtEnd() && !shouldSkip(sym)) {
        printSymbolDefinition(os, sym);
      }
    }
  }

  // If this occurs in an array section, and the block points to something we
  // should skip: Skip contents, but do not skip label, so things can refer to
  // the array as a whole.
  if (policy.arraySections.count(
          block.getByteInterval()->getSection()->getName())) {
    if (auto SymExpr =
            block.getByteInterval()->getSymbolicExpression(block.getOffset())) {
      if (std::holds_alternative<gtirb::SymAddrConst>(*SymExpr)) {
        if (shouldSkip(*std::get<gtirb::SymAddrConst>(*SymExpr).Sym)) {
          return;
        }
      } else {
        assert(!"Unexpected sym expr type in array section!");
      }
    }
  }

  // Print actual block contents.
  printBlockContents(os, block, offset);

  // Update the program counter.
  programCounter = std::max(programCounter, addr + block.getSize());

  // Print any symbols that should go at the end of this block.
  for (const auto& sym : module.findSymbols(block)) {
    if (sym.getAtEnd() && !shouldSkip(sym)) {
      printSymbolDefinition(os, sym);
    }
  }
}

void PrettyPrinterBase::printBlock(std::ostream& os,
                                   const gtirb::DataBlock& block) {
  printBlockImpl(os, block);
}

void PrettyPrinterBase::printBlock(std::ostream& os,
                                   const gtirb::CodeBlock& block) {
  printBlockImpl(os, block);
}

void PrettyPrinterBase::printBlockContents(std::ostream& os,
                                           const gtirb::DataBlock& dataObject,
                                           uint64_t offset) {
  if (offset > dataObject.getSize()) {
    return;
  }

  const auto* foundSymbolic =
      dataObject.getByteInterval()->getSymbolicExpression(
          dataObject.getOffset() + offset);
  auto dataObjectBytes = dataObject.bytes<uint8_t>();
  if (std::all_of(dataObjectBytes.begin() + offset, dataObjectBytes.end(),
                  [](uint8_t x) { return x == 0; }) &&
      !foundSymbolic)
    printZeroDataBlock(os, dataObject, offset);
  else
    printNonZeroDataBlock(os, dataObject, offset);
}

void PrettyPrinterBase::printNonZeroDataBlock(
    std::ostream& os, const gtirb::DataBlock& dataObject, uint64_t offset) {
  if (dataObject.getSize() - offset == 0) {
    return;
  }
  gtirb::Offset CurrOffset = gtirb::Offset(dataObject.getUUID(), offset);

  // If this is a string, print it as one.
  std::optional<std::string> Type;
  if (const auto* types = module.getAuxData<gtirb::schema::Encodings>()) {
    if (auto foundType = types->find(dataObject.getUUID());
        foundType != types->end()) {
      if (foundType->second == "string") {
        printComments(os, CurrOffset, dataObject.getSize() - offset);
        printEA(os, *dataObject.getAddress() + offset);
        printString(os, dataObject, offset);
        os << '\n';
        return;
      }

      Type = foundType->second;
    }
  }

  // Otherwise, print each byte and/or symbolic expression in order.
  auto ByteRange = dataObject.bytes<uint8_t>();
  uint64_t ByteI = dataObject.getOffset() + offset;

  // print comments at the right location efficiently (with a single iterator).
  bool HasComments = false;
  std::map<gtirb::Offset, std::string>::const_iterator CommentsIt;
  std::map<gtirb::Offset, std::string>::const_iterator CommentsEnd;
  if (this->debug) {
    if (const auto* comments = module.getAuxData<gtirb::schema::Comments>()) {
      HasComments = true;
      CommentsIt = comments->lower_bound(CurrOffset);
      CommentsEnd = comments->end();
    }
  }
  auto printCommentsBetween = [&](uint64_t Size) {
    gtirb::Offset EndOffset = CurrOffset;
    EndOffset.Displacement += Size;
    for (; CommentsIt != CommentsEnd && CommentsIt->first < EndOffset;
         ++CommentsIt) {
      os << syntax.comment();
      if (CommentsIt->first.Displacement > CurrOffset.Displacement)
        os << "+" << CommentsIt->first.Displacement - CurrOffset.Displacement
           << ":";
      os << " " << CommentsIt->second << '\n';
    }
  };

  for (auto ByteIt = ByteRange.begin() + offset; ByteIt != ByteRange.end();) {

    if (auto FoundSymExprRange =
            dataObject.getByteInterval()->findSymbolicExpressionsAtOffset(
                ByteI);
        !FoundSymExprRange.empty()) {
      const auto SEE = FoundSymExprRange.front();
      auto Size = getSymbolicExpressionSize(SEE);
      if (HasComments) {
        printCommentsBetween(Size);
      }
      printEA(os, *dataObject.getAddress() + CurrOffset.Displacement);
      printSymbolicData(os, SEE, Size, Type);
      ByteI += Size;
      ByteIt += Size;
      CurrOffset.Displacement += Size;
    } else {
      if (HasComments) {
        printCommentsBetween(1);
      }

      printEA(os, *dataObject.getAddress() + CurrOffset.Displacement);
      printByte(os,
                static_cast<std::byte>(static_cast<unsigned char>(*ByteIt)));
      ByteI++;
      ByteIt++;
      CurrOffset.Displacement++;
    }
  }
}

void PrettyPrinterBase::printZeroDataBlock(std::ostream& os,
                                           const gtirb::DataBlock& dataObject,
                                           uint64_t offset) {
  if (auto size = dataObject.getSize() - offset) {
    printComments(os, gtirb::Offset(dataObject.getUUID(), offset),
                  dataObject.getSize() - offset);
    printEA(os, *dataObject.getAddress() + offset);
    os << ".zero " << size << '\n';
  }
}

void PrettyPrinterBase::printComments(std::ostream& os,
                                      const gtirb::Offset& offset,
                                      uint64_t range) {
  if (!this->debug)
    return;

  if (const auto* comments = module.getAuxData<gtirb::schema::Comments>()) {
    gtirb::Offset endOffset(offset.ElementId, offset.Displacement + range);
    for (auto p = comments->lower_bound(offset);
         p != comments->end() && p->first < endOffset; ++p) {
      os << syntax.comment();
      if (p->first.Displacement > offset.Displacement)
        os << "+" << p->first.Displacement - offset.Displacement << ":";
      os << " " << p->second << '\n';
    }
  }
}

void PrettyPrinterBase::printCFIDirectives(std::ostream& os,
                                           const gtirb::Offset& offset) {
  const auto* cfiDirectives = module.getAuxData<gtirb::schema::CfiDirectives>();
  if (!cfiDirectives)
    return;
  const auto entry = cfiDirectives->find(offset);
  if (entry == cfiDirectives->end())
    return;

  for (auto& cfiDirective : entry->second) {
    os << std::get<0>(cfiDirective) << " ";
    const std::vector<int64_t>& operands = std::get<1>(cfiDirective);
    for (auto it = operands.begin(); it != operands.end(); it++) {
      if (it != operands.begin())
        os << ", ";
      os << *it;
    }

    gtirb::Symbol* symbol =
        nodeFromUUID<gtirb::Symbol>(context, std::get<2>(cfiDirective));
    if (symbol) {
      if (operands.size() > 0)
        os << ", ";
      printSymbolReference(os, symbol, true);
    }

    os << std::endl;
  }
}

void PrettyPrinterBase::printSymbolicDataType(
    std::ostream& os,
    const gtirb::ByteInterval::ConstSymbolicExpressionElement& /* SEE */,
    uint64_t Size, std::optional<std::string> /* Type */) {
  switch (Size) {
  case 1:
    os << syntax.byteData();
    break;
  case 2:
    os << syntax.wordData();
    break;
  case 4:
    os << syntax.longData();
    break;
  case 8:
    os << syntax.quadData();
    break;
  default:
    assert(!"Can't print symbolic expression of given size!");
    break;
  }
}

void PrettyPrinterBase::printSymbolicData(
    std::ostream& os,
    const gtirb::ByteInterval::ConstSymbolicExpressionElement& SEE,
    uint64_t Size, std::optional<std::string> Type) {
  printSymbolicDataType(os, SEE, Size, Type);

  os << " ";

  if (const auto* s =
          std::get_if<gtirb::SymAddrConst>(&SEE.getSymbolicExpression())) {
    printSymbolicExpression(os, s, true);
  } else if (const auto* sa = std::get_if<gtirb::SymAddrAddr>(
                 &SEE.getSymbolicExpression())) {
    printSymbolicExpression(os, sa, true);
  }

  os << "\n";
}

void PrettyPrinterBase::printSymbolicExpression(
    std::ostream& os, const gtirb::SymAddrConst* sexpr, bool inData) {
  printSymbolReference(os, sexpr->Sym, inData);
  printAddend(os, sexpr->Offset);
}

void PrettyPrinterBase::printSymbolicExpression(std::ostream& os,
                                                const gtirb::SymAddrAddr* sexpr,
                                                bool inData) {
  if (sexpr->Scale > 1) {
    os << "(";
  }

  printSymbolReference(os, sexpr->Sym1, inData);
  os << '-';
  printSymbolReference(os, sexpr->Sym2, inData);

  if (sexpr->Scale > 1) {
    os << ")/" << sexpr->Scale;
  }
}

void PrettyPrinterBase::printString(std::ostream& os, const gtirb::DataBlock& x,
                                    uint64_t offset) {
  auto cleanByte = [](uint8_t b) {
    std::string cleaned;
    cleaned += b;
    cleaned = boost::replace_all_copy(cleaned, "\\", "\\\\");
    cleaned = boost::replace_all_copy(cleaned, "\"", "\\\"");
    cleaned = boost::replace_all_copy(cleaned, "\n", "\\n");
    cleaned = boost::replace_all_copy(cleaned, "\t", "\\t");
    cleaned = boost::replace_all_copy(cleaned, "\v", "\\v");
    cleaned = boost::replace_all_copy(cleaned, "\b", "\\b");
    cleaned = boost::replace_all_copy(cleaned, "\r", "\\r");
    cleaned = boost::replace_all_copy(cleaned, "\a", "\\a");
    cleaned = boost::replace_all_copy(cleaned, "\'", "\\'");

    return cleaned;
  };

  os << syntax.string() << " \"";

  auto Range = x.bytes<uint8_t>();
  for (auto b :
       boost::make_iterator_range(Range.begin() + offset, Range.end())) {
    if (b != 0) {
      os << cleanByte(b);
    }
  }

  os << '"';
}

bool PrettyPrinterBase::shouldSkip(const gtirb::Section& section) const {
  if (debug) {
    return false;
  }

  // TODO: print bytes not covered by any block?
  if (section.blocks().empty()) {
    return true;
  }

  return policy.skipSections.count(section.getName());
}

bool PrettyPrinterBase::shouldSkip(const gtirb::Symbol& symbol) const {
  if (debug) {
    return false;
  }

  if (policy.skipSymbols.count(symbol.getName())) {
    return true;
  }

  if (symbol.hasReferent()) {
    const auto* Referent = symbol.getReferent<gtirb::Node>();
    if (auto* CB = dyn_cast<gtirb::CodeBlock>(Referent)) {
      return shouldSkip(*CB);
    } else if (auto* DB = dyn_cast<gtirb::DataBlock>(Referent)) {
      return shouldSkip(*DB);
    } else if (isa<gtirb::ProxyBlock>(Referent)) {
      return false;
    } else {
      assert(!"non block in symbol referent!");
      return false;
    }
  } else if (auto Addr = symbol.getAddress()) {
    auto FunctionName = getContainerFunctionName(*Addr);
    return FunctionName && policy.skipFunctions.count(*FunctionName);
  } else {
    return false;
  }
}

bool PrettyPrinterBase::shouldSkip(const gtirb::CodeBlock& block) const {
  if (debug) {
    return false;
  }

  if (policy.skipSections.count(
          block.getByteInterval()->getSection()->getName())) {
    return true;
  }

  auto FunctionName = getContainerFunctionName(*block.getAddress());
  return FunctionName && policy.skipFunctions.count(*FunctionName);
}

bool PrettyPrinterBase::shouldSkip(const gtirb::DataBlock& block) const {
  if (debug) {
    return false;
  }

  if (policy.skipSections.count(
          block.getByteInterval()->getSection()->getName())) {
    return true;
  }

  return false;
}

bool PrettyPrinterBase::isFunctionEntry(const gtirb::Addr x) const {
  return functionEntry.count(x) > 0;
}

bool PrettyPrinterBase::isFunctionLastBlock(const gtirb::Addr x) const {
  return functionLastBlock.count(x) > 0;
}

std::optional<std::string>
PrettyPrinterBase::getContainerFunctionName(const gtirb::Addr x) const {
  auto it = functionEntry.upper_bound(x);
  if (it == functionEntry.begin())
    return std::nullopt;
  it--;
  return this->getFunctionName(*it);
}

const std::optional<const gtirb::Section*>
PrettyPrinterBase::getContainerSection(const gtirb::Addr addr) const {
  auto found_sections = module.findSectionsOn(addr);
  if (found_sections.begin() == found_sections.end())
    return std::nullopt;
  else
    return &*found_sections.begin();
}

std::string PrettyPrinterBase::getRegisterName(unsigned int reg) const {
  return ascii_str_toupper(
      reg == X86_REG_INVALID ? "" : cs_reg_name(this->csHandle, reg));
}

void PrettyPrinterBase::printAddend(std::ostream& os, int64_t number,
                                    bool first) {
  if (number < 0 || first) {
    os << number;
    return;
  }
  if (number == 0)
    return;
  os << "+" << number;
}

void PrettyPrinterBase::printAlignment(std::ostream& os, gtirb::Addr addr) {
  // Enforce maximum alignment
  uint64_t x{addr};
  if (x % 16 == 0) {
    os << syntax.align() << " 16\n";
    return;
  }
  if (x % 8 == 0) {
    os << syntax.align() << " 8\n";
    return;
  }
  if (x % 4 == 0) {
    os << syntax.align() << " 4\n";
    return;
  }
  if (x % 2 == 0) {
    os << syntax.align() << " 2\n";
    return;
  }
}

std::string PrettyPrinterBase::getFunctionName(gtirb::Addr x) const {
  // Is this address an entry point to a function with a symbol?
  bool entry_point = isFunctionEntry(x);

  if (entry_point) {
    const auto symbols = module.findSymbols(x);
    if (!symbols.empty()) {
      const gtirb::Symbol& s = symbols.front();
      std::stringstream name(s.getName());
      if (isAmbiguousSymbol(s.getName())) {
        name.seekp(0, std::ios_base::end);
        name << '_' << std::hex << static_cast<uint64_t>(x);
      }
      return name.str();
    }
  }

  // Is this a function entry with no associated symbol?
  if (entry_point) {
    std::stringstream name;
    name << "unknown_function_" << std::hex << static_cast<uint64_t>(x);
    return name.str();
  }

  // This doesn't seem to be a function.
  return std::string{};
}

std::string
PrettyPrinterBase::getSymbolName(const gtirb::Symbol& symbol) const {
  if (isAmbiguousSymbol(symbol.getName())) {
    std::stringstream ss;
    ss << symbol.getName() << "_disambig_"
       << reinterpret_cast<uint64_t>(&symbol);
    assert(module.findSymbols(ss.str()).empty());
    return syntax.formatSymbolName(ss.str());
  } else {
    return syntax.formatSymbolName(symbol.getName());
  }
}

std::optional<std::string>
PrettyPrinterBase::getForwardedSymbolName(const gtirb::Symbol* symbol,
                                          bool inData) const {
  const auto* symbolForwarding =
      module.getAuxData<gtirb::schema::SymbolForwarding>();

  if (symbol && symbolForwarding) {
    auto found = symbolForwarding->find(symbol->getUUID());
    if (found != symbolForwarding->end()) {
      if (auto* destSymbol =
              nodeFromUUID<gtirb::Symbol>(context, found->second))
        return getSymbolName(*destSymbol) +
               getForwardedSymbolEnding(symbol, inData);
    }
  }
  return std::nullopt;
}

std::string
PrettyPrinterBase::getForwardedSymbolEnding(const gtirb::Symbol* symbol,
                                            bool inData) const {
  if (symbol && symbol->getAddress()) {
    gtirb::Addr addr = *symbol->getAddress();
    const auto container_sections = module.findSectionsOn(addr);
    if (container_sections.begin() == container_sections.end())
      return std::string{};
    std::string section_name = container_sections.begin()->getName();
    if (!inData && (section_name == ".plt" || section_name == ".plt.got"))
      return std::string{"@PLT"};
    if (section_name == ".got" || section_name == ".got.plt")
      return std::string{"@GOTPCREL"};
  }
  return std::string{};
}

bool PrettyPrinterBase::isAmbiguousSymbol(const std::string& name) const {
  // Are there multiple symbols with this name?
  auto found = module.findSymbols(name);
  return distance(begin(found), end(found)) > 1;
}

void PrettyPrinterBase::printSection(std::ostream& os,
                                     const gtirb::Section& section) {
  if (shouldSkip(section)) {
    return;
  }
  programCounter = gtirb::Addr{0};

  printSectionHeader(os, section);

  for (const auto& Block : section.blocks()) {
    if (auto* CB = dyn_cast<gtirb::CodeBlock>(&Block)) {
      printBlock(os, *CB);
    } else if (auto* DB = dyn_cast<gtirb::DataBlock>(&Block)) {
      printBlock(os, *DB);
    } else {
      assert(!"non block in block iterator!");
    }
  }

  printSectionFooter(os, section);
}

uint64_t PrettyPrinterBase::getSymbolicExpressionSize(
    const gtirb::ByteInterval::ConstSymbolicExpressionElement& SEE) const {
  // Check if it is present in aux data.
  if (auto* SymExprSizes =
          SEE.getByteInterval()
              ->getSection()
              ->getModule()
              ->getAuxData<gtirb::schema::SymbolicExpressionSizes>()) {
    gtirb::Offset Off{SEE.getByteInterval()->getUUID(), SEE.getOffset()};
    if (auto It = SymExprSizes->find(Off); It != SymExprSizes->end()) {
      return It->second;
    }
  }

  // If not, it's the size of that largest data block at this address that is:
  // (a) a power of 2
  // (b) a pointer-width or smaller
  const gtirb::DataBlock* LargestBlock = nullptr;
  for (auto& Block :
       SEE.getByteInterval()->findDataBlocksAtOffset(SEE.getOffset())) {
    auto BlockSize = Block.getSize();
    if (BlockSize != 1 && BlockSize != 2 && BlockSize != 4 && BlockSize != 8)
      continue;

    if (!LargestBlock || BlockSize > LargestBlock->getSize()) {
      LargestBlock = &Block;
    }
  }

  if (LargestBlock) {
    return LargestBlock->getSize();
  }

  // No size found, report an error.
  assert(!"Size of symbolic expression could not be determined!");
  return 0;
}

void registerAuxDataTypes() {
  using namespace gtirb::schema;
  gtirb::AuxDataContainer::registerAuxDataType<Comments>();
  gtirb::AuxDataContainer::registerAuxDataType<FunctionEntries>();
  gtirb::AuxDataContainer::registerAuxDataType<FunctionBlocks>();
  gtirb::AuxDataContainer::registerAuxDataType<SymbolForwarding>();
  gtirb::AuxDataContainer::registerAuxDataType<SymbolicOperandInfoAD>();
  gtirb::AuxDataContainer::registerAuxDataType<Encodings>();
  gtirb::AuxDataContainer::registerAuxDataType<ElfSectionProperties>();
  gtirb::AuxDataContainer::registerAuxDataType<CfiDirectives>();
  gtirb::AuxDataContainer::registerAuxDataType<Libraries>();
  gtirb::AuxDataContainer::registerAuxDataType<LibraryPaths>();
  gtirb::AuxDataContainer::registerAuxDataType<ElfSymbolInfo>();
  gtirb::AuxDataContainer::registerAuxDataType<SymbolicExpressionSizes>();
  gtirb::AuxDataContainer::registerAuxDataType<BinaryType>();
}

} // namespace gtirb_pprint<|MERGE_RESOLUTION|>--- conflicted
+++ resolved
@@ -152,14 +152,12 @@
                                      gtirb::Module& module_,
                                      const Syntax& syntax_,
                                      const PrintingPolicy& policy_,
-                                     cs_arch arch,
-                                     cs_mode mode)
+                                     cs_arch arch, cs_mode mode)
     : syntax(syntax_), policy(policy_),
       debug(policy.debug == DebugMessages ? true : false), context(context_),
       module(module_), functionEntry(), functionLastBlock() {
   // Set up Capstone.
-  [[maybe_unused]] cs_err err =
-      cs_open(arch, mode, &this->csHandle);
+  [[maybe_unused]] cs_err err = cs_open(arch, mode, &this->csHandle);
   assert(err == CS_ERR_OK && "Capstone failure");
 
   // Set up cache for fast lookup of functions by address.
@@ -260,20 +258,13 @@
 
   // Exception-safe cleanup of instructions
   std::unique_ptr<cs_insn, std::function<void(cs_insn*)>> freeInsn(
-          insn, [count](cs_insn* i) { cs_free(i, count); });
+      insn, [count](cs_insn* i) { cs_free(i, count); });
 
   gtirb::Offset blockOffset(x.getUUID(), offset);
   for (size_t i = 0; i < count; i++) {
-<<<<<<< HEAD
     fixupInstruction(insn[i]);
     printInstruction(os, x, insn[i], blockOffset);
     blockOffset.Displacement += insn[i].size;
-=======
-      fixupInstruction(insn[i]);
-      printInstruction(os, insn[i], offset);
-      offset.Displacement += insn[i].size;
-      os << '\n';
->>>>>>> 864640a6
   }
   // print any CFI directives located at the end of the block
   // e.g. '.cfi_endproc' is usually attached to the end of the block
@@ -299,8 +290,7 @@
   }
   if (policy.arraySections.count(sectionName)) {
     // os << syntax.align() << " 8\n";
-  }
-  else
+  } else
     printAlignment(os, *section.getAddress());
   printBar(os);
   os << '\n';
