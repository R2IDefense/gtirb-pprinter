--- conflicted
+++ resolved
@@ -100,7 +100,8 @@
 
 std::string getModuleISA(const gtirb::Module& module) {
   switch (module.getISA()) {
-<<<<<<< HEAD
+  case gtirb::ISA::ARM64:
+    return "arm64";
   case gtirb::ISA::ARM:
     return "arm";
   case gtirb::ISA::X64:
@@ -117,22 +118,6 @@
   getSyntaxes()[std::pair(format, isa)] = syntax;
 }
 
-=======
-  case gtirb::ISA::ARM64:
-    return "arm64";
-  case gtirb::ISA::X64:
-    return "x64";
-  default:
-    return "undefined";
-  }
-}
-
-void setDefaultSyntax(const std::string& format, const std::string& isa,
-                      const std::string& syntax) {
-  getSyntaxes()[std::pair(format, isa)] = syntax;
-}
-
->>>>>>> 9c87368a
 std::optional<std::string> getDefaultSyntax(const std::string& format,
                                             const std::string& isa) {
   std::map<std::pair<std::string, std::string>, std::string> defaults =
